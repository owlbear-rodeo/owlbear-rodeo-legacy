--- conflicted
+++ resolved
@@ -8,11 +8,7 @@
     "@testing-library/react": "^9.3.2",
     "@testing-library/user-event": "^7.1.2",
     "blob-to-buffer": "^1.2.8",
-<<<<<<< HEAD
     "dexie": "^2.0.4",
-    "gh-pages": "^2.2.0",
-=======
->>>>>>> ad7c1fc8
     "interactjs": "^1.9.7",
     "js-binarypack": "^0.0.9",
     "react": "^16.13.0",
