--- conflicted
+++ resolved
@@ -44,11 +44,7 @@
     "react": "^17.0.2",
     "react-dom": "^17.0.2",
     "react-intersection-observer": "^8.32.0",
-<<<<<<< HEAD
-    "react-konva": "^17.0.2-3",
-=======
     "react-konva": "^17.0.2-5",
->>>>>>> 3aace970
     "react-markdown": "4",
     "react-media": "^2.0.0-rc.1",
     "react-modal": "^3.12.1",
