--- conflicted
+++ resolved
@@ -10,34 +10,6 @@
 
 import { mapSources as defaultMapSources } from "../../maps";
 
-<<<<<<< HEAD
-const zoomSpeed = -0.001;
-const minZoom = 0.1;
-const maxZoom = 5;
-
-function MapInteraction({
-  map,
-  aspectRatio,
-  isEnabled,
-  children,
-  sideContent,
-}) {
-  const mapContainerRef = useRef();
-  const mapMoveContainerRef = useRef();
-  const mapTranslateRef = useRef({ x: 0, y: 0 });
-  const mapScaleRef = useRef(1);
-  function setTranslateAndScale(newTranslate, newScale) {
-    const moveContainer = mapMoveContainerRef.current;
-    moveContainer.style.transform = `translate(${newTranslate.x}px, ${newTranslate.y}px) scale(${newScale})`;
-    mapScaleRef.current = newScale;
-    mapTranslateRef.current = newTranslate;
-  }
-
-  useEffect(() => {
-    function handleMove(event, isGesture) {
-      const scale = mapScaleRef.current;
-      const translate = mapTranslateRef.current;
-=======
 import { MapInteractionProvider } from "../../contexts/MapInteractionContext";
 import MapStageContext from "../../contexts/MapStageContext";
 import AuthContext from "../../contexts/AuthContext";
@@ -50,7 +22,6 @@
 function MapInteraction({ map, children, controls, selectedToolId }) {
   const mapSource = useDataSource(map, defaultMapSources);
   const [mapSourceImage] = useImage(mapSource);
->>>>>>> 43b0ff3e
 
   const [stageWidth, setStageWidth] = useState(1);
   const [stageHeight, setStageHeight] = useState(1);
@@ -226,39 +197,6 @@
         cursor: getCursorForTool(selectedToolId),
         touchAction: "none",
       }}
-<<<<<<< HEAD
-      bg="background"
-    >
-      <Box
-        className="map"
-        sx={{
-          position: "relative",
-          top: "50%",
-          left: "50%",
-          transform: "translate(-50%, -50%)",
-        }}
-        ref={mapContainerRef}
-      >
-        <Box ref={mapMoveContainerRef}>
-          <Box
-            sx={{
-              width: "100%",
-              height: 0,
-              paddingBottom: `${(1 / aspectRatio) * 100}%`,
-            }}
-          />
-          <MapInteractionProvider
-            value={{
-              translateRef: mapTranslateRef,
-              scaleRef: mapScaleRef,
-            }}
-          >
-            {children}
-          </MapInteractionProvider>
-        </Box>
-      </Box>
-      {sideContent}
-=======
       ref={containerRef}
       {...bind()}
       className="map"
@@ -293,7 +231,6 @@
       <MapInteractionProvider value={mapInteraction}>
         {controls}
       </MapInteractionProvider>
->>>>>>> 43b0ff3e
     </Box>
   );
 }
